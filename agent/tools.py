# NOTE: This file is no longer needed with the updated agent.py
# All tools are now registered directly in agent.py using @agent.tool_plain decorators
# This file is kept for reference only

import os
import googlemaps
import requests
from datetime import datetime
from typing import List, Dict, Any, Optional
from langchain_google_community import GoogleSearchAPIWrapper
from pydantic_ai import RunContext, Agent

# This approach is DEPRECATED in favor of direct tool registration in agent.py
# The new approach prevents tool name conflicts and follows latest pydantic_ai patterns

def register_tools(agent: Agent):
    """
    DEPRECATED: Tool registration function.
    
    This approach can cause tool name conflicts. Use the new approach in agent.py instead
    where tools are registered directly using @agent.tool_plain decorators.
    """
    print("WARNING: register_tools() is deprecated. Tools are now registered directly in agent.py")
    print("This function call will be ignored to prevent tool conflicts.")
    
    # Do nothing to prevent conflicts with the new decorator-based approach
    pass

# Legacy tool functions - these are now implemented as decorators in agent.py
# Keeping for reference only

gmaps = googlemaps.Client(key=os.environ.get("GOOGLE_CLIENT_API_KEY", ""))
search_client = GoogleSearchAPIWrapper()

def legacy_get_places(ctx: RunContext, query: str, location: Optional[str] = None, radius: int = 5000) -> List[Dict[str, Any]]:
    """
    LEGACY: Search for places of interest using Google Maps Places API.
    This function is replaced by find_places() in agent.py
    """
    if location:
        lat, lng = map(float, location.split(","))
        return gmaps.places(query=query, location=(lat, lng), radius=radius).get('results', [])
    else:
        return gmaps.places(query=query).get('results', [])

def legacy_geocode_address(ctx: RunContext, address: str) -> List[Dict[str, Any]]:
    """
    LEGACY: Geocode an address to get coordinates and location details.
    This function is replaced by geocode_address() in agent.py
    """
    return gmaps.geocode(address)

def legacy_reverse_geocode_coordinates(ctx: RunContext, latitude: float, longitude: float) -> List[Dict[str, Any]]:
    """
    LEGACY: Reverse geocode coordinates to get address information.
    This function is replaced by reverse_geocode_coordinates() in agent.py
    """
    return gmaps.reverse_geocode((latitude, longitude))

def legacy_get_directions(ctx: RunContext, origin: str, destination: str, mode: str = "driving") -> List[Dict[str, Any]]:
    """
    LEGACY: Get directions between two locations.
    This function is replaced by get_directions() in agent.py
    """
    return gmaps.directions(origin, destination, mode=mode, departure_time=datetime.now())

def legacy_get_current_weather(ctx: RunContext, latitude: float, longitude: float) -> Dict[str, Any]:
    """
    LEGACY: Get current weather conditions for given coordinates.
    This function is replaced by get_current_weather() in agent.py
    """
    params = {
        "key": os.environ.get("GOOGLE_API_KEY", ""),
        "location.latitude": latitude,
        "location.longitude": longitude,
    }
    
    url = "https://weather.googleapis.com/v1/currentConditions:lookup"
    response = requests.get(url, params=params)
    
    if response.status_code == 200:
        return response.json()
    else:
        return {"error": f"Weather API error: {response.status_code}"}

def legacy_get_weather_forecast(ctx: RunContext, latitude: float, longitude: float, days: int = 7) -> Dict[str, Any]:
    """
    LEGACY: Get weather forecast for the next few days.
    This function is replaced by get_weather_forecast() in agent.py
    """
    params = {
        "key": os.environ.get("GOOGLE_API_KEY", ""),
        "location.latitude": latitude,
        "location.longitude": longitude,
        "days": days,
    }
    
    url = "https://weather.googleapis.com/v1/forecast/days:lookup"
    response = requests.get(url, params=params)
    
    if response.status_code == 200:
        return response.json()
    else:
        return {"error": f"Weather API error: {response.status_code}"}

def legacy_get_current_location(ctx: RunContext) -> Dict[str, Any]:
    """
    LEGACY: Get the current location of the user based on IP address.
    This function is replaced by get_current_location() in agent.py
    """
    try:
        response = requests.get("https://ipinfo.io/json")
        response.raise_for_status()
        return response.json()
    except requests.RequestException as e:
        return {"error": f"Could not get current location: {str(e)}"}

def legacy_get_current_date_time(ctx: RunContext) -> str:
    """
    LEGACY: Get the current date and time in ISO format.
    This function is replaced by get_current_date_time() in agent.py
    """
    return datetime.now().isoformat()

def legacy_search_web(ctx: RunContext, query: str, num_results: int = 5) -> List[Dict[str, str]]:
    """
<<<<<<< HEAD
    FIXED: Search the web using the stable DDGS library. This avoids the SSLError.
    """
    from ddgs import DDGS
    try:
        with DDGS() as ddgs:
            results = [
                {"title": r.get('title'), "href": r.get('href'), "body": r.get('body')}
                for r in ddgs.text(query, max_results=num_results)
            ]
        return results
    except Exception as e:
        return [{"error": f"Web search failed: {str(e)}"}]
@agent.tool
def validate_address(ctx: RunContext, addresses: List[str], region_code: str = 'US') -> Dict[str, Any]:
=======
    LEGACY: Search the web using Google Custom Search.
    This function is replaced by search_web() in agent.py
    """
    return search_client.results(query, num_results=num_results)

def legacy_validate_address(ctx: RunContext, addresses: List[str], region_code: str = 'US') -> Dict[str, Any]:
>>>>>>> fb76633e
    """
    LEGACY: Validate addresses using Google Maps Address Validation API.
    This function is replaced by validate_address() in agent.py
    """
    try:
        return gmaps.addressvalidation(addresses, regionCode=region_code)
    except Exception as e:
        return {"error": f"Address validation error: {str(e)}"}<|MERGE_RESOLUTION|>--- conflicted
+++ resolved
@@ -124,7 +124,6 @@
 
 def legacy_search_web(ctx: RunContext, query: str, num_results: int = 5) -> List[Dict[str, str]]:
     """
-<<<<<<< HEAD
     FIXED: Search the web using the stable DDGS library. This avoids the SSLError.
     """
     from ddgs import DDGS
@@ -139,14 +138,6 @@
         return [{"error": f"Web search failed: {str(e)}"}]
 @agent.tool
 def validate_address(ctx: RunContext, addresses: List[str], region_code: str = 'US') -> Dict[str, Any]:
-=======
-    LEGACY: Search the web using Google Custom Search.
-    This function is replaced by search_web() in agent.py
-    """
-    return search_client.results(query, num_results=num_results)
-
-def legacy_validate_address(ctx: RunContext, addresses: List[str], region_code: str = 'US') -> Dict[str, Any]:
->>>>>>> fb76633e
     """
     LEGACY: Validate addresses using Google Maps Address Validation API.
     This function is replaced by validate_address() in agent.py
